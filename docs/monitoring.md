--- conflicted
+++ resolved
@@ -90,22 +90,8 @@
   <tr>
     <td>spark.history.provider</td>
     <td><code>org.apache.spark.deploy.history.FsHistoryProvider</code></td>
-<<<<<<< HEAD
     <td>Name of the class implementing the application history backend. The default implementation,
     is the FsHistoryProvider, retrieves application logs stored in the file system.</td>
-  </tr>
-  <tr>
-    <td>spark.history.retainedApplications</td>
-    <td>50</td>
-    <td>
-      The number of application UIs to retain. If this cap is exceeded, then the oldest
-      applications will be removed.
-    </td>
-=======
-    <td>Name of the class implementing the application history backend. Currently there is only
-    one implementation, provided by Spark, which looks for application logs stored in the
-    file system.</td>
->>>>>>> 64f9ea2a
   </tr>
   <tr>
     <td>spark.history.fs.logDirectory</td>
@@ -127,6 +113,14 @@
       As soon as an update has completed, listings of the completed and incomplete applications
       will reflect the changes. For performance reasons, the UIs of web applications are
       only updated at a slower interval, that defined in <code>spark.history.cache.window</code> 
+    </td>
+  </tr>
+  <tr>
+    <td>spark.history.retainedApplications</td>
+    <td>50</td>
+    <td>
+      The number of application UIs to retain. If this cap is exceeded, then the oldest
+      applications will be removed.
     </td>
   </tr>
   <tr>
