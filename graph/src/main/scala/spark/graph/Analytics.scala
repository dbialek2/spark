package spark.graph

import spark._



object Analytics extends Logging {

//  def main(args: Array[String]) {
//    //pregelPagerank()
//  }

  // /**
  //  * Compute the PageRank of a graph returning the pagerank of each vertex as an RDD
  //  */
  // // def pagerank[VD: Manifest, ED: Manifest](graph: Graph[VD, ED], numIter: Int) = {
  // //   // Compute the out degree of each vertex
  // //   val pagerankGraph = graph.updateVertices[Int, (Int, Float)](graph.outDegrees,
  // //     (vertex, deg) => (deg.getOrElse(0), 1.0F)
  // //   )
  // //   GraphLab.iterateGA[(Int, Float), ED, Float](pagerankGraph)(
  // //     (me_id, edge) => edge.src.data._2 / edge.src.data._1, // gather
  // //     (a: Float, b: Float) => a + b, // merge
  // //     (vertex, a: Option[Float]) => (vertex.data._1, (0.15F + 0.85F * a.getOrElse(0F))), // apply
  // //     numIter).mapVertices{ case Vertex(id, (outDeg, r)) => Vertex(id, r) }
  // // }
  // def pagerank[VD: Manifest, ED: Manifest](graph: Graph[VD, ED], numIter: Int) = {
  //   // Compute the out degree of each vertex
  //   val pagerankGraph = graph.updateVertices[Int, (Int, Double)](graph.outDegrees,
  //     (vertex, deg) => (deg.getOrElse(0), 1.0)
  //   )
  //   GraphLab.iterateGA2[(Int, Double), ED, Double](pagerankGraph)(
  //     (me_id, edge) => edge.src.data._2 / edge.src.data._1, // gather
  //     (a: Double, b: Double) => a + b, // merge
  //     0.0, // default
  //     (vertex, a: Double) => (vertex.data._1, (0.15 + 0.85 * a)), // apply
  //     numIter).mapVertices{ case Vertex(id, (outDeg, r)) => Vertex(id, r) }
  // }

  /**
   * Compute the PageRank of a graph returning the pagerank of each vertex as an RDD
   */
  def pagerank[VD: Manifest, ED: Manifest](graph: Graph[VD, ED],
                                           numIter: Int,
                                           resetProb: Double = 0.15) = {
    // Compute the out degree of each vertex
    val pagerankGraph = graph.leftJoinVertices[Int, (Int, Double)](graph.outDegrees,
      (vertex, deg) => (deg.getOrElse(0), 1.0)
    )
    Pregel.iterate[(Int, Double), ED, Double](pagerankGraph)(
      (vertex, a: Double) => (vertex.data._1, (resetProb + (1.0 - resetProb) * a)), // apply
      (me_id, edge) => Some(edge.src.data._2 / edge.src.data._1), // gather
      (a: Double, b: Double) => a + b, // merge
      1.0,
<<<<<<< HEAD
      numIter).mapVertices {
      case Vertex(id, (outDeg, r)) => Vertex(id, r)
    }
  }

  /**
   * Compute the PageRank of a graph returning the pagerank of each vertex as an RDD
   */
  def dynamicPagerank[VD: Manifest, ED: Manifest](graph: Graph[VD, ED],
                                                  tol: Float,
                                                  maxIter: Int = Integer.MAX_VALUE,
                                                  resetProb: Double = 0.15) = {
    // Compute the out degree of each vertex
    val pagerankGraph = graph.leftJoinVertices[Int, (Int, Double, Double)](graph.outDegrees,
      (vertex, degIter) => (degIter.sum, 1.0, 1.0)
    )

    // Run PageRank
    GraphLab.iterate(pagerankGraph)(
      (me_id, edge) => edge.src.data._2 / edge.src.data._1, // gather
      (a: Double, b: Double) => a + b,
      (vertex, a: Option[Double]) =>
        (vertex.data._1, (resetProb + (1.0 - resetProb) * a.getOrElse(0.0)), vertex.data._2), // apply
      (me_id, edge) => math.abs(edge.src.data._3 - edge.src.data._2) > tol, // scatter
      maxIter).mapVertices {
      case Vertex(vid, data) => Vertex(vid, data._2)
    }
=======
      numIter).mapVertices{ case Vertex(id, (outDeg, r)) => r }
>>>>>>> 2f2c7e6a
  }


  /**
   * Compute the connected component membership of each vertex
   * and return an RDD with the vertex value containing the
   * lowest vertex id in the connected component containing
   * that vertex.
   */
  def connectedComponents[VD: Manifest, ED: Manifest](graph: Graph[VD, ED]) = {
    val ccGraph = graph.mapVertices { case Vertex(vid, _) => vid }

    GraphLab.iterate[Int, ED, Int](ccGraph)(
      (me_id, edge) => edge.otherVertex(me_id).data, // gather
      (a: Int, b: Int) => math.min(a, b), // merge
      (v, a: Option[Int]) => math.min(v.data, a.getOrElse(Integer.MAX_VALUE)), // apply
      (me_id, edge) => (edge.vertex(me_id).data < edge.otherVertex(me_id).data), // scatter
      gatherDirection = EdgeDirection.Both, scatterDirection = EdgeDirection.Both
    )
  }

  //   /**
  //    * Compute the shortest path to a set of markers
  //    */
  //   def shortestPath[VD: Manifest](graph: Graph[VD, Float], sources: List[Int], numIter: Int) = {
  //     val sourceSet = sources.toSet
  //     val spGraph = graph.mapVertices {
  //       case Vertex(vid, _) => Vertex(vid, (if(sourceSet.contains(vid)) 0.0F else Float.MaxValue))
  //     }
  //     GraphLab.iterateGA[Float, Float, Float](spGraph)(
  //       (me_id, edge) => edge.otherVertex(me_id).data + edge.data, // gather
  //       (a: Float, b: Float) => math.min(a, b), // merge
  //       (v, a: Option[Float]) => math.min(v.data, a.getOrElse(Float.MaxValue)), // apply
  //       numIter,
  //       gatherDirection = EdgeDirection.In)
  //   }

  //   // /**
  //   //  * Compute the connected component membership of each vertex
  //   //  * and return an RDD with the vertex value containing the
  //   //  * lowest vertex id in the connected component containing
  //   //  * that vertex.
  //   //  */
  //   // def dynamicConnectedComponents[VD: Manifest, ED: Manifest](graph: Graph[VD, ED],
  //   //   numIter: Int = Int.MaxValue) = {

  //   //   val vertices = graph.vertices.mapPartitions(iter => iter.map { case (vid, _) => (vid, vid) })
  //   //   val edges = graph.edges // .mapValues(v => None)
  //   //   val ccGraph = new Graph(vertices, edges)

  //   //   ccGraph.iterateDynamic(
  //   //     (me_id, edge) => edge.otherVertex(me_id).data, // gather
  //   //     (a: Int, b: Int) => math.min(a, b), // merge
  //   //     Integer.MAX_VALUE,
  //   //     (v, a: Int) => math.min(v.data, a), // apply
  //   //     (me_id, edge) => edge.otherVertex(me_id).data > edge.vertex(me_id).data, // scatter
  //   //     numIter,
  //   //     gatherEdges = EdgeDirection.Both,
  //   //     scatterEdges = EdgeDirection.Both).vertices
  //   //   //
  //   //   //    graph_ret.vertices.collect.foreach(println)
  //   //   //    graph_ret.edges.take(10).foreach(println)
  //   // }


  //   // /**
  //   //  * Compute the shortest path to a set of markers
  //   //  */
  //   //  def dynamicShortestPath[VD: Manifest, ED: Manifest](graph: Graph[VD, Float],
  //   //   sources: List[Int], numIter: Int) = {
  //   //   val sourceSet = sources.toSet
  //   //   val vertices = graph.vertices.mapPartitions(
  //   //     iter => iter.map {
  //   //       case (vid, _) => (vid, (if(sourceSet.contains(vid)) 0.0F else Float.MaxValue) )
  //   //       });

  //   //   val edges = graph.edges // .mapValues(v => None)
  //   //   val spGraph = new Graph(vertices, edges)

  //   //   val niterations = Int.MaxValue
  //   //   spGraph.iterateDynamic(
  //   //     (me_id, edge) => edge.otherVertex(me_id).data + edge.data, // gather
  //   //     (a: Float, b: Float) => math.min(a, b), // merge
  //   //     Float.MaxValue,
  //   //     (v, a: Float) => math.min(v.data, a), // apply
  //   //     (me_id, edge) => edge.vertex(me_id).data + edge.data < edge.otherVertex(me_id).data, // scatter
  //   //     numIter,
  //   //     gatherEdges = EdgeDirection.In,
  //   //     scatterEdges = EdgeDirection.Out).vertices
  //   // }


  //   // /**
  //   //  *
  //   //  */
  //   // def alternatingLeastSquares[VD: ClassManifest, ED: ClassManifest](graph: Graph[VD, Double],
  //   //   latentK: Int, lambda: Double, numIter: Int) = {
  //   //   val vertices = graph.vertices.mapPartitions( _.map {
  //   //       case (vid, _) => (vid,  Array.fill(latentK){ scala.util.Random.nextDouble() } )
  //   //       }).cache
  //   //   val maxUser = graph.edges.map(_._1).reduce(math.max(_,_))
  //   //   val edges = graph.edges // .mapValues(v => None)
  //   //   val alsGraph = new Graph(vertices, edges)
  //   //   alsGraph.numVPart = graph.numVPart
  //   //   alsGraph.numEPart = graph.numEPart

  //   //   val niterations = Int.MaxValue
  //   //   alsGraph.iterateDynamic[(Array[Double], Array[Double])](
  //   //     (me_id, edge) => { // gather
  //   //       val X = edge.otherVertex(me_id).data
  //   //       val y = edge.data
  //   //       val Xy = X.map(_ * y)
  //   //       val XtX = (for(i <- 0 until latentK; j <- i until latentK) yield(X(i) * X(j))).toArray
  //   //       (Xy, XtX)
  //   //     },
  //   //     (a, b) => {
  //   //     // The difference between the while loop and the zip is a FACTOR OF TWO in overall
  //   //     //  runtime
  //   //       var i = 0
  //   //       while(i < a._1.length) { a._1(i) += b._1(i); i += 1 }
  //   //       i = 0
  //   //       while(i < a._2.length) { a._2(i) += b._2(i); i += 1 }
  //   //       a
  //   //       // (a._1.zip(b._1).map{ case (q,r) => q+r }, a._2.zip(b._2).map{ case (q,r) => q+r })
  //   //     },
  //   //     (Array.empty[Double], Array.empty[Double]), // default value is empty
  //   //     (vertex, accum) => { // apply
  //   //       val XyArray  = accum._1
  //   //       val XtXArray = accum._2
  //   //       if(XyArray.isEmpty) vertex.data // no neighbors
  //   //       else {
  //   //         val XtX = DenseMatrix.tabulate(latentK,latentK){ (i,j) =>
  //   //           (if(i < j) XtXArray(i + (j+1)*j/2) else XtXArray(i + (j+1)*j/2)) +
  //   //           (if(i == j) lambda else 1.0F) //regularization
  //   //         }
  //   //         val Xy = DenseMatrix.create(latentK,1,XyArray)
  //   //         val w = XtX \ Xy
  //   //         w.data
  //   //       }
  //   //     },
  //   //     (me_id, edge) => true,
  //   //     numIter,
  //   //     gatherEdges = EdgeDirection.Both,
  //   //     scatterEdges = EdgeDirection.Both,
  //   //     vertex => vertex.id < maxUser).vertices
  //   // }

  //   def main(args: Array[String]) = {
  //     val host = args(0)
  //     val taskType = args(1)
  //     val fname = args(2)
  //     val options =  args.drop(3).map { arg =>
  //       arg.dropWhile(_ == '-').split('=') match {
  //         case Array(opt, v) => (opt -> v)
  //         case _ => throw new IllegalArgumentException("Invalid argument: " + arg)
  //       }
  //     }

  //     System.setProperty("spark.serializer", "spark.KryoSerializer")
  //     //System.setProperty("spark.shuffle.compress", "false")
  //     System.setProperty("spark.kryo.registrator", "spark.graph.GraphKryoRegistrator")

  //     taskType match {
  //       case "pagerank" => {

  //         var numIter = Int.MaxValue
  //         var isDynamic = false
  //         var tol:Float = 0.001F
  //         var outFname = ""
  //         var numVPart = 4
  //         var numEPart = 4

  //         options.foreach{
  //           case ("numIter", v) => numIter = v.toInt
  //           case ("dynamic", v) => isDynamic = v.toBoolean
  //           case ("tol", v) => tol = v.toFloat
  //           case ("output", v) => outFname = v
  //           case ("numVPart", v) => numVPart = v.toInt
  //           case ("numEPart", v) => numEPart = v.toInt
  //           case (opt, _) => throw new IllegalArgumentException("Invalid option: " + opt)
  //         }

  //         if(!isDynamic && numIter == Int.MaxValue) {
  //           println("Set number of iterations!")
  //           sys.exit(1)
  //         }
  //         println("======================================")
  //         println("|             PageRank               |")
  //         println("--------------------------------------")
  //         println(" Using parameters:")
  //         println(" \tDynamic:  " + isDynamic)
  //         if(isDynamic) println(" \t  |-> Tolerance: " + tol)
  //         println(" \tNumIter:  " + numIter)
  //         println("======================================")

  //         val sc = new SparkContext(host, "PageRank(" + fname + ")")

  //         val graph = Graph.textFile(sc, fname, a => 1.0F).withPartitioner(numVPart, numEPart).cache()

  //         val startTime = System.currentTimeMillis
  //         logInfo("GRAPHX: starting tasks")
  //         logInfo("GRAPHX: Number of vertices " + graph.vertices.count)
  //         logInfo("GRAPHX: Number of edges " + graph.edges.count)

  //         val pr = Analytics.pagerank(graph, numIter)
  //         // val pr = if(isDynamic) Analytics.dynamicPagerank(graph, tol, numIter)
  //         //   else  Analytics.pagerank(graph, numIter)
  //         logInfo("GRAPHX: Total rank: " + pr.vertices.map{ case Vertex(id,r) => r }.reduce(_+_) )
  //         if (!outFname.isEmpty) {
  //           println("Saving pageranks of pages to " + outFname)
  //           pr.vertices.map{case Vertex(id, r) => id + "\t" + r}.saveAsTextFile(outFname)
  //         }
  //         logInfo("GRAPHX: Runtime:    " + ((System.currentTimeMillis - startTime)/1000.0) + " seconds")
  //         sc.stop()
  //       }

  //      case "cc" => {

  //         var numIter = Int.MaxValue
  //         var isDynamic = false

  //         options.foreach{
  //           case ("numIter", v) => numIter = v.toInt
  //           case ("dynamic", v) => isDynamic = v.toBoolean
  //           case (opt, _) => throw new IllegalArgumentException("Invalid option: " + opt)
  //         }

  //         if(!isDynamic && numIter == Int.MaxValue) {
  //           println("Set number of iterations!")
  //           sys.exit(1)
  //         }
  //         println("======================================")
  //         println("|      Connected Components          |")
  //         println("--------------------------------------")
  //         println(" Using parameters:")
  //         println(" \tDynamic:  " + isDynamic)
  //         println(" \tNumIter:  " + numIter)
  //         println("======================================")

  //         val sc = new SparkContext(host, "ConnectedComponents(" + fname + ")")
  //         val graph = Graph.textFile(sc, fname, a => 1.0F)
  //         val cc = Analytics.connectedComponents(graph, numIter)
  //         // val cc = if(isDynamic) Analytics.dynamicConnectedComponents(graph, numIter)
  //         //   else  Analytics.connectedComponents(graph, numIter)
  //         println("Components: " + cc.vertices.map(_.data).distinct())

  //         sc.stop()
  //       }

  //      case "shortestpath" => {

  //         var numIter = Int.MaxValue
  //         var isDynamic = true
  //         var sources: List[Int] = List.empty

  //         options.foreach{
  //           case ("numIter", v) => numIter = v.toInt
  //           case ("dynamic", v) => isDynamic = v.toBoolean
  //           case ("source", v) => sources ++= List(v.toInt)
  //           case (opt, _) => throw new IllegalArgumentException("Invalid option: " + opt)
  //         }


  //         if(!isDynamic && numIter == Int.MaxValue) {
  //           println("Set number of iterations!")
  //           sys.exit(1)
  //         }

  //         if(sources.isEmpty) {
  //           println("No sources provided!")
  //           sys.exit(1)
  //         }

  //         println("======================================")
  //         println("|          Shortest Path             |")
  //         println("--------------------------------------")
  //         println(" Using parameters:")
  //         println(" \tDynamic:  " + isDynamic)
  //         println(" \tNumIter:  " + numIter)
  //         println(" \tSources:  [" + sources.mkString(", ") + "]")
  //         println("======================================")

  //         val sc = new SparkContext(host, "ShortestPath(" + fname + ")")
  //         val graph = Graph.textFile(sc, fname, a => (if(a.isEmpty) 1.0F else a(0).toFloat ) )
  //         val sp = Analytics.shortestPath(graph, sources, numIter)
  //         // val cc = if(isDynamic) Analytics.dynamicShortestPath(graph, sources, numIter)
  //         //   else  Analytics.shortestPath(graph, sources, numIter)
  //         println("Longest Path: " + sp.vertices.map(_.data).reduce(math.max(_,_)))

  //         sc.stop()
  //       }


  //      //  case "als" => {

  //      //    var numIter = 5
  //      //    var lambda = 0.01
  //      //    var latentK = 10
  //      //    var usersFname = "usersFactors.tsv"
  //      //    var moviesFname = "moviesFname.tsv"
  //      //    var numVPart = 4
  //      //    var numEPart = 4

  //      //    options.foreach{
  //      //      case ("numIter", v) => numIter = v.toInt
  //      //      case ("lambda", v) => lambda = v.toDouble
  //      //      case ("latentK", v) => latentK = v.toInt
  //      //      case ("usersFname", v) => usersFname = v
  //      //      case ("moviesFname", v) => moviesFname = v
  //      //      case ("numVPart", v) => numVPart = v.toInt
  //      //      case ("numEPart", v) => numEPart = v.toInt
  //      //      case (opt, _) => throw new IllegalArgumentException("Invalid option: " + opt)
  //      //    }

  //      //    println("======================================")
  //      //    println("|       Alternating Least Squares    |")
  //      //    println("--------------------------------------")
  //      //    println(" Using parameters:")
  //      //    println(" \tNumIter:     " + numIter)
  //      //    println(" \tLambda:      " + lambda)
  //      //    println(" \tLatentK:     " + latentK)
  //      //    println(" \tusersFname:  " + usersFname)
  //      //    println(" \tmoviesFname: " + moviesFname)
  //      //    println("======================================")

  //      //    val sc = new SparkContext(host, "ALS(" + fname + ")")
  //      //    val graph = Graph.textFile(sc, fname, a => a(0).toDouble )
  //      //    graph.numVPart = numVPart
  //      //    graph.numEPart = numEPart

  //      //    val maxUser = graph.edges.map(_._1).reduce(math.max(_,_))
  //      //    val minMovie = graph.edges.map(_._2).reduce(math.min(_,_))
  //      //    assert(maxUser < minMovie)

  //      //    val factors = Analytics.alternatingLeastSquares(graph, latentK, lambda, numIter).cache
  //      //    factors.filter(_._1 <= maxUser).map(r => r._1 + "\t" + r._2.mkString("\t"))
  //      //      .saveAsTextFile(usersFname)
  //      //    factors.filter(_._1 >= minMovie).map(r => r._1 + "\t" + r._2.mkString("\t"))
  //      //      .saveAsTextFile(moviesFname)

  //      //    sc.stop()
  //      //  }


  //       case _ => {
  //         println("Invalid task type.")
  //       }
  //     }
  //   }

  // /**
  //  * Compute the PageRank of a graph returning the pagerank of each vertex as an RDD
  //  */
  // def dynamicPagerank[VD: Manifest, ED: Manifest](graph: Graph[VD, ED],
  //   tol: Double, maxIter: Int = 10) = {
  //   // Compute the out degree of each vertex
  //   val pagerankGraph = graph.updateVertices[Int, (Int, Double, Double)](graph.outDegrees,
  //     (vertex, degIter) => (degIter.sum, 1.0, 1.0)
  //   )

  //   // Run PageRank
  //   GraphLab.iterateGAS(pagerankGraph)(
  //     (me_id, edge) => edge.src.data._2 / edge.src.data._1, // gather
  //     (a: Double, b: Double) => a + b,
  //     (vertex, a: Option[Double]) =>
  //       (vertex.data._1, (0.15 + 0.85 * a.getOrElse(0.0)), vertex.data._2), // apply
  //     (me_id, edge) => math.abs(edge.src.data._2 - edge.dst.data._1) > tol, // scatter
  //     maxIter).mapVertices { case Vertex(vid, data) => Vertex(vid, data._2) }
  // }

  // /**
  //  * Compute the connected component membership of each vertex
  //  * and return an RDD with the vertex value containing the
  //  * lowest vertex id in the connected component containing
  //  * that vertex.
  //  */
  // def connectedComponents[VD: Manifest, ED: Manifest](graph: Graph[VD, ED], numIter: Int) = {
  //   val ccGraph = graph.mapVertices { case Vertex(vid, _) => Vertex(vid, vid) }
  //   GraphLab.iterateGA[Int, ED, Int](ccGraph)(
  //     (me_id, edge) => edge.otherVertex(me_id).data, // gather
  //     (a: Int, b: Int) => math.min(a, b), // merge
  //     (v, a: Option[Int]) => math.min(v.data, a.getOrElse(Integer.MAX_VALUE)), // apply
  //     numIter,
  //     gatherDirection = EdgeDirection.Both)
  // }

  // /**
  //  * Compute the shortest path to a set of markers
  //  */
  // def shortestPath[VD: Manifest](graph: Graph[VD, Double], sources: List[Int], numIter: Int) = {
  //   val sourceSet = sources.toSet
  //   val spGraph = graph.mapVertices {
  //     case Vertex(vid, _) => Vertex(vid, (if(sourceSet.contains(vid)) 0.0 else Double.MaxValue))
  //   }
  //   GraphLab.iterateGA[Double, Double, Double](spGraph)(
  //     (me_id, edge) => edge.otherVertex(me_id).data + edge.data, // gather
  //     (a: Double, b: Double) => math.min(a, b), // merge
  //     (v, a: Option[Double]) => math.min(v.data, a.getOrElse(Double.MaxValue)), // apply
  //     numIter,
  //     gatherDirection = EdgeDirection.In)
  // }

  // /**
  //  * Compute the connected component membership of each vertex
  //  * and return an RDD with the vertex value containing the
  //  * lowest vertex id in the connected component containing
  //  * that vertex.
  //  */
  // def dynamicConnectedComponents[VD: Manifest, ED: Manifest](graph: Graph[VD, ED],
  //   numIter: Int = Int.MaxValue) = {

  //   val vertices = graph.vertices.mapPartitions(iter => iter.map { case (vid, _) => (vid, vid) })
  //   val edges = graph.edges // .mapValues(v => None)
  //   val ccGraph = new Graph(vertices, edges)

  //   ccGraph.iterateDynamic(
  //     (me_id, edge) => edge.otherVertex(me_id).data, // gather
  //     (a: Int, b: Int) => math.min(a, b), // merge
  //     Integer.MAX_VALUE,
  //     (v, a: Int) => math.min(v.data, a), // apply
  //     (me_id, edge) => edge.otherVertex(me_id).data > edge.vertex(me_id).data, // scatter
  //     numIter,
  //     gatherEdges = EdgeDirection.Both,
  //     scatterEdges = EdgeDirection.Both).vertices
  //   //
  //   //    graph_ret.vertices.collect.foreach(println)
  //   //    graph_ret.edges.take(10).foreach(println)
  // }


  // /**
  //  * Compute the shortest path to a set of markers
  //  */
  //  def dynamicShortestPath[VD: Manifest, ED: Manifest](graph: Graph[VD, Double],
  //   sources: List[Int], numIter: Int) = {
  //   val sourceSet = sources.toSet
  //   val vertices = graph.vertices.mapPartitions(
  //     iter => iter.map {
  //       case (vid, _) => (vid, (if(sourceSet.contains(vid)) 0.0F else Double.MaxValue) )
  //       });

  //   val edges = graph.edges // .mapValues(v => None)
  //   val spGraph = new Graph(vertices, edges)

  //   val niterations = Int.MaxValue
  //   spGraph.iterateDynamic(
  //     (me_id, edge) => edge.otherVertex(me_id).data + edge.data, // gather
  //     (a: Double, b: Double) => math.min(a, b), // merge
  //     Double.MaxValue,
  //     (v, a: Double) => math.min(v.data, a), // apply
  //     (me_id, edge) => edge.vertex(me_id).data + edge.data < edge.otherVertex(me_id).data, // scatter
  //     numIter,
  //     gatherEdges = EdgeDirection.In,
  //     scatterEdges = EdgeDirection.Out).vertices
  // }


  // /**
  //  *
  //  */
  // def alternatingLeastSquares[VD: ClassManifest, ED: ClassManifest](graph: Graph[VD, Double],
  //   latentK: Int, lambda: Double, numIter: Int) = {
  //   val vertices = graph.vertices.mapPartitions( _.map {
  //       case (vid, _) => (vid,  Array.fill(latentK){ scala.util.Random.nextDouble() } )
  //       }).cache
  //   val maxUser = graph.edges.map(_._1).reduce(math.max(_,_))
  //   val edges = graph.edges // .mapValues(v => None)
  //   val alsGraph = new Graph(vertices, edges)
  //   alsGraph.numVPart = graph.numVPart
  //   alsGraph.numEPart = graph.numEPart

  //   val niterations = Int.MaxValue
  //   alsGraph.iterateDynamic[(Array[Double], Array[Double])](
  //     (me_id, edge) => { // gather
  //       val X = edge.otherVertex(me_id).data
  //       val y = edge.data
  //       val Xy = X.map(_ * y)
  //       val XtX = (for(i <- 0 until latentK; j <- i until latentK) yield(X(i) * X(j))).toArray
  //       (Xy, XtX)
  //     },
  //     (a, b) => {
  //     // The difference between the while loop and the zip is a FACTOR OF TWO in overall
  //     //  runtime
  //       var i = 0
  //       while(i < a._1.length) { a._1(i) += b._1(i); i += 1 }
  //       i = 0
  //       while(i < a._2.length) { a._2(i) += b._2(i); i += 1 }
  //       a
  //       // (a._1.zip(b._1).map{ case (q,r) => q+r }, a._2.zip(b._2).map{ case (q,r) => q+r })
  //     },
  //     (Array.empty[Double], Array.empty[Double]), // default value is empty
  //     (vertex, accum) => { // apply
  //       val XyArray  = accum._1
  //       val XtXArray = accum._2
  //       if(XyArray.isEmpty) vertex.data // no neighbors
  //       else {
  //         val XtX = DenseMatrix.tabulate(latentK,latentK){ (i,j) =>
  //           (if(i < j) XtXArray(i + (j+1)*j/2) else XtXArray(i + (j+1)*j/2)) +
  //           (if(i == j) lambda else 1.0F) //regularization
  //         }
  //         val Xy = DenseMatrix.create(latentK,1,XyArray)
  //         val w = XtX \ Xy
  //         w.data
  //       }
  //     },
  //     (me_id, edge) => true,
  //     numIter,
  //     gatherEdges = EdgeDirection.Both,
  //     scatterEdges = EdgeDirection.Both,
  //     vertex => vertex.id < maxUser).vertices
  // }

  // def main(args: Array[String]) = {
  //   val host = args(0)
  //   val taskType = args(1)
  //   val fname = args(2)
  //   val options =  args.drop(3).map { arg =>
  //     arg.dropWhile(_ == '-').split('=') match {
  //       case Array(opt, v) => (opt -> v)
  //       case _ => throw new IllegalArgumentException("Invalid argument: " + arg)
  //     }
  //   }

  //   System.setProperty("spark.serializer", "spark.KryoSerializer")
  //   //System.setProperty("spark.shuffle.compress", "false")
  //   System.setProperty("spark.kryo.registrator", "spark.graph.GraphKryoRegistrator")

  //   taskType match {
  //     case "pagerank" => {

  //       var numIter = Int.MaxValue
  //       var isDynamic = false
  //       var tol:Double = 0.001
  //       var outFname = ""
  //       var numVPart = 4
  //       var numEPart = 4

  //       options.foreach{
  //         case ("numIter", v) => numIter = v.toInt
  //         case ("dynamic", v) => isDynamic = v.toBoolean
  //         case ("tol", v) => tol = v.toDouble
  //         case ("output", v) => outFname = v
  //         case ("numVPart", v) => numVPart = v.toInt
  //         case ("numEPart", v) => numEPart = v.toInt
  //         case (opt, _) => throw new IllegalArgumentException("Invalid option: " + opt)
  //       }

  //       if(!isDynamic && numIter == Int.MaxValue) {
  //         println("Set number of iterations!")
  //         sys.exit(1)
  //       }
  //       println("======================================")
  //       println("|             PageRank               |")
  //       println("--------------------------------------")
  //       println(" Using parameters:")
  //       println(" \tDynamic:  " + isDynamic)
  //       if(isDynamic) println(" \t  |-> Tolerance: " + tol)
  //       println(" \tNumIter:  " + numIter)
  //       println("======================================")

  //       val sc = new SparkContext(host, "PageRank(" + fname + ")")

  //       val graph = Graph.textFile(sc, fname, a => 1.0).withPartitioner(numVPart, numEPart).cache()

  //       val startTime = System.currentTimeMillis
  //       logInfo("GRAPHX: starting tasks")
  //       logInfo("GRAPHX: Number of vertices " + graph.vertices.count)
  //       logInfo("GRAPHX: Number of edges " + graph.edges.count)

  //       val pr = Analytics.pagerank(graph, numIter)
  //       // val pr = if(isDynamic) Analytics.dynamicPagerank(graph, tol, numIter)
  //       //   else  Analytics.pagerank(graph, numIter)
  //       logInfo("GRAPHX: Total rank: " + pr.vertices.map{ case Vertex(id,r) => r }.reduce(_+_) )
  //       if (!outFname.isEmpty) {
  //         println("Saving pageranks of pages to " + outFname)
  //         pr.vertices.map{case Vertex(id, r) => id + "\t" + r}.saveAsTextFile(outFname)
  //       }
  //       logInfo("GRAPHX: Runtime:    " + ((System.currentTimeMillis - startTime)/1000.0) + " seconds")
  //       sc.stop()
  //     }

  //    case "cc" => {

  //       var numIter = Int.MaxValue
  //       var isDynamic = false

  //       options.foreach{
  //         case ("numIter", v) => numIter = v.toInt
  //         case ("dynamic", v) => isDynamic = v.toBoolean
  //         case (opt, _) => throw new IllegalArgumentException("Invalid option: " + opt)
  //       }

  //       if(!isDynamic && numIter == Int.MaxValue) {
  //         println("Set number of iterations!")
  //         sys.exit(1)
  //       }
  //       println("======================================")
  //       println("|      Connected Components          |")
  //       println("--------------------------------------")
  //       println(" Using parameters:")
  //       println(" \tDynamic:  " + isDynamic)
  //       println(" \tNumIter:  " + numIter)
  //       println("======================================")

  //       val sc = new SparkContext(host, "ConnectedComponents(" + fname + ")")
  //       val graph = Graph.textFile(sc, fname, a => 1.0)
  //       val cc = Analytics.connectedComponents(graph, numIter)
  //       // val cc = if(isDynamic) Analytics.dynamicConnectedComponents(graph, numIter)
  //       //   else  Analytics.connectedComponents(graph, numIter)
  //       println("Components: " + cc.vertices.map(_.data).distinct())

  //       sc.stop()
  //     }

  //    case "shortestpath" => {

  //       var numIter = Int.MaxValue
  //       var isDynamic = true
  //       var sources: List[Int] = List.empty

  //       options.foreach{
  //         case ("numIter", v) => numIter = v.toInt
  //         case ("dynamic", v) => isDynamic = v.toBoolean
  //         case ("source", v) => sources ++= List(v.toInt)
  //         case (opt, _) => throw new IllegalArgumentException("Invalid option: " + opt)
  //       }


  //       if(!isDynamic && numIter == Int.MaxValue) {
  //         println("Set number of iterations!")
  //         sys.exit(1)
  //       }

  //       if(sources.isEmpty) {
  //         println("No sources provided!")
  //         sys.exit(1)
  //       }

  //       println("======================================")
  //       println("|          Shortest Path             |")
  //       println("--------------------------------------")
  //       println(" Using parameters:")
  //       println(" \tDynamic:  " + isDynamic)
  //       println(" \tNumIter:  " + numIter)
  //       println(" \tSources:  [" + sources.mkString(", ") + "]")
  //       println("======================================")

  //       val sc = new SparkContext(host, "ShortestPath(" + fname + ")")
  //       val graph = Graph.textFile(sc, fname, a => (if(a.isEmpty) 1.0 else a(0).toDouble ) )
  //       val sp = Analytics.shortestPath(graph, sources, numIter)
  //       // val cc = if(isDynamic) Analytics.dynamicShortestPath(graph, sources, numIter)
  //       //   else  Analytics.shortestPath(graph, sources, numIter)
  //       println("Longest Path: " + sp.vertices.map(_.data).reduce(math.max(_,_)))

  //       sc.stop()
  //     }


  //  case "als" => {

  //    var numIter = 5
  //    var lambda = 0.01
  //    var latentK = 10
  //    var usersFname = "usersFactors.tsv"
  //    var moviesFname = "moviesFname.tsv"
  //    var numVPart = 4
  //    var numEPart = 4

  //    options.foreach{
  //      case ("numIter", v) => numIter = v.toInt
  //      case ("lambda", v) => lambda = v.toDouble
  //      case ("latentK", v) => latentK = v.toInt
  //      case ("usersFname", v) => usersFname = v
  //      case ("moviesFname", v) => moviesFname = v
  //      case ("numVPart", v) => numVPart = v.toInt
  //      case ("numEPart", v) => numEPart = v.toInt
  //      case (opt, _) => throw new IllegalArgumentException("Invalid option: " + opt)
  //    }

  //    println("======================================")
  //    println("|       Alternating Least Squares    |")
  //    println("--------------------------------------")
  //    println(" Using parameters:")
  //    println(" \tNumIter:     " + numIter)
  //    println(" \tLambda:      " + lambda)
  //    println(" \tLatentK:     " + latentK)
  //    println(" \tusersFname:  " + usersFname)
  //    println(" \tmoviesFname: " + moviesFname)
  //    println("======================================")

  //    val sc = new SparkContext(host, "ALS(" + fname + ")")
  //    val graph = Graph.textFile(sc, fname, a => a(0).toDouble )
  //    graph.numVPart = numVPart
  //    graph.numEPart = numEPart

  //    val maxUser = graph.edges.map(_._1).reduce(math.max(_,_))
  //    val minMovie = graph.edges.map(_._2).reduce(math.min(_,_))
  //    assert(maxUser < minMovie)

  //    val factors = Analytics.alternatingLeastSquares(graph, latentK, lambda, numIter).cache
  //    factors.filter(_._1 <= maxUser).map(r => r._1 + "\t" + r._2.mkString("\t"))
  //      .saveAsTextFile(usersFname)
  //    factors.filter(_._1 >= minMovie).map(r => r._1 + "\t" + r._2.mkString("\t"))
  //      .saveAsTextFile(moviesFname)

  //    sc.stop()
  //  }


  //     case _ => {
  //       println("Invalid task type.")
  //     }
  //   }
  // }

}<|MERGE_RESOLUTION|>--- conflicted
+++ resolved
@@ -52,10 +52,7 @@
       (me_id, edge) => Some(edge.src.data._2 / edge.src.data._1), // gather
       (a: Double, b: Double) => a + b, // merge
       1.0,
-<<<<<<< HEAD
-      numIter).mapVertices {
-      case Vertex(id, (outDeg, r)) => Vertex(id, r)
-    }
+      numIter).mapVertices{ case Vertex(id, (outDeg, r)) => r }
   }
 
   /**
@@ -77,12 +74,7 @@
       (vertex, a: Option[Double]) =>
         (vertex.data._1, (resetProb + (1.0 - resetProb) * a.getOrElse(0.0)), vertex.data._2), // apply
       (me_id, edge) => math.abs(edge.src.data._3 - edge.src.data._2) > tol, // scatter
-      maxIter).mapVertices {
-      case Vertex(vid, data) => Vertex(vid, data._2)
-    }
-=======
-      numIter).mapVertices{ case Vertex(id, (outDeg, r)) => r }
->>>>>>> 2f2c7e6a
+      maxIter).mapVertices { case Vertex(vid, data) => data._2 }
   }
 
 
