--- conflicted
+++ resolved
@@ -23,12 +23,5 @@
  * A function that returns zero or more output records from each input record.
  */
 abstract class FlatMapFunction[T, R] extends Function[T, java.lang.Iterable[R]] {
-<<<<<<< HEAD
-  @throws(classOf[Exception])
-  def call(x: T) : java.lang.Iterable[R]
-
   def elementType() :  ClassTag[R] = ClassTag.Any.asInstanceOf[ClassTag[R]]
-=======
-  def elementType() : ClassManifest[R] = ClassManifest.Any.asInstanceOf[ClassManifest[R]]
->>>>>>> 3d4ad84b
 }