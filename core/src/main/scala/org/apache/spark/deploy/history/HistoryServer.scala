--- conflicted
+++ resolved
@@ -27,11 +27,7 @@
 import org.apache.spark.status.api.v1.{ApiRootResource, ApplicationInfo, ApplicationsListResource, UIRoot}
 import org.apache.spark.ui.{SparkUI, UIUtils, WebUI}
 import org.apache.spark.ui.JettyUtils._
-<<<<<<< HEAD
-import org.apache.spark.util.{ShutdownHookManager, SignalLogger, SystemClock, Utils}
-=======
 import org.apache.spark.util.{ShutdownHookManager, SystemClock, Utils}
->>>>>>> 64f9ea2a
 
 /**
  * A web server that renders SparkUIs of completed applications.
@@ -171,23 +167,6 @@
   }
 
   /**
-<<<<<<< HEAD
-   * Relay checks for the update to the history provider, passing down the update state
-   * returned by the provider's `getAppUI` call previously.
-   * @param appId application ID
-   * @param attemptId optional attempt ID
-   * @param updateState state information needed by the provider to determine age
-   * @return true if the application was updated
-   */
-  override def isUpdated(appId: String,
-      attemptId: Option[String],
-      updateState: Option[HistoryProviderUpdateState]): Boolean = {
-    provider.isUpdated(appId, attemptId, updateState)
-  }
-
-  /**
-=======
->>>>>>> 64f9ea2a
    * Returns a list of available applications, in descending order according to their end time.
    *
    * @return List of all known applications.
